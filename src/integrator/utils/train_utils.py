import torch
from pytorch_lightning.callbacks import ModelCheckpoint, TQDMProgressBar
from integrator.layers import Standardize
from integrator import ShoeboxDataModule
from pytorch_lightning.loggers import TensorBoardLogger
import yaml
import glob
from pytorch_lightning import Trainer
import json
import datetime
import integrator.utils as utils
from integrator.model import (
    MVNProfile,
    DirichletProfile,
    FcResNet,
    SoftmaxProfile,
    CNNResNet,
    MVNProfile,
    SoftmaxProfile,
    DirichletProfile,
    Decoder,
    Loss,
    IntensityDistribution,
    BackgroundDistribution,
    Integrator,
)
from integrator.utils import OutWriter
import os


def get_profile(config):
    """
    Function to get the correct profile based on the config.
    """
    profile_type = config.get("profile_type")

<<<<<<< HEAD
    if config.get("dirichlet", False):
        dirichlet = False
    else:
        dirichlet = config.get("dirichlet", False)

=======
>>>>>>> 02e7dd7f
    if profile_type == "MVNProfile":
        dirichlet = False
        return MVNProfile(dmodel=config.get("dmodel", 64), rank=config.get("rank", 3)),dirichlet

    elif profile_type == "DirichletProfile":
        dirichlet=True
        return DirichletProfile(
            dmodel=config.get("dmodel", 64),
            num_components=config.get("num_components", 3 * 21 * 21),
        ),dirichlet

    elif profile_type == "SoftmaxProfile":
        dirichlet=False
        return SoftmaxProfile(
            input_dim=config.get("input_dim", 64),
            rank=config.get("rank", 3),
            channels=config.get("channels", 3),
            height=config.get("height", 21),
            width=config.get("width", 21),
        ),dirichlet
    else:
        raise ValueError(f"Unknown profile type: {profile_type}")

def get_prior_distribution(config):
    """Create a torch distribution for priors based on the config."""
    dist_name = config["distribution"]

    if dist_name == "Dirichlet":
        concentration_shape = config["concentration_shape"]
        concentration = torch.ones(*concentration_shape)
        return torch.distributions.Dirichlet(concentration)

    params = {k: v for k, v in config.items() if k != "distribution"}

    return getattr(torch.distributions, dist_name)(**params)

def get_experiment_counter(model_type, profile_type, base_dir="logs/outputs"):
    """Get the next experiment number for the given date, model type, and profile type."""
    date_str = datetime.datetime.now().strftime("%Y%m%d")
    counter_file = os.path.join(base_dir, "experiment_counters.json")

    os.makedirs(base_dir, exist_ok=True)

    if os.path.exists(counter_file):
        with open(counter_file, "r") as f:
            counters = json.load(f)
    else:
        counters = {}

    key = f"{date_str}_{model_type}_{profile_type}"

    if key in counters:
        counters[key] += 1
    else:
        counters[key] = 1

    with open(counter_file, "w") as f:
        json.dump(counters, f)

    return counters[key]


def generate_experiment_dir(config, base_dir="logs/outputs"):
    """Generate a unique directory for each experiment with a running counter."""
    model_type = config.get("encoder_type", "UnknownModel")
    profile_type = config.get("profile_type", "UnknownProfile")
    date_str = datetime.datetime.now().strftime("%Y%m%d")

    experiment_number = get_experiment_counter(model_type, profile_type, base_dir)

    experiment_name = f"{model_type}_{profile_type}_{date_str}_{experiment_number:03d}"
    experiment_dir = os.path.join(base_dir, experiment_name)

    os.makedirs(os.path.join(experiment_dir, "checkpoints"), exist_ok=True)
    os.makedirs(os.path.join(experiment_dir, "out"), exist_ok=True)
    os.makedirs(os.path.join("logs", "tensorboard_logs"), exist_ok=True)

    return experiment_dir


def get_most_recent_checkpoint(checkpoint_dir):
    checkpoint_files = glob.glob(os.path.join(checkpoint_dir, "*.ckpt"))
    if not checkpoint_files:
        return None
    return max(checkpoint_files, key=os.path.getmtime)


def get_encoder(config):
    """

    Args:
        config ():

    Raises:
        ValueError:

    Returns:

    """
    encoder_type = config.get("encoder_type")

    if encoder_type == "CNNResNet":
        return CNNResNet(
            depth=config.get("depth", 10),
            dmodel=config.get("dmodel", 64),
            feature_dim=config.get("feature_dim", 7),
            Z=config.get("Z", 3),
            H=config.get("H", 21),
            W=config.get("W", 21),
            dropout=config.get("dropout", None),
        )
    elif encoder_type == "FcResNet":
        return FcResNet(
            depth=config.get("depth", 10),
            dmodel=config.get("dmodel", 64),
            feature_dim=config.get("feature_dim", 7),
            dropout=config.get("dropout", None),
        )
    else:
        raise ValueError(f"Unknown encoder type: {encoder_type}")


def load_config(config_path):
    with open(config_path, "r") as file:
        return yaml.safe_load(file)


def train(config, resume_from_checkpoint=None, log_dir="logs/outputs"):
    """

    Args:
        config ():
        resume_from_checkpoint ():
        log_dir ():

    Returns:

    """
    experiment_dir = generate_experiment_dir(config, log_dir)

    logger = TensorBoardLogger(save_dir="logs", name="tensorboard_logs")

    data_module = ShoeboxDataModule(
        data_dir=config["data_dir"],
        batch_size=config["batch_size"],
        val_split=config["val_split"],
        test_split=config["test_split"],
        num_workers=config["num_workers"],
        include_test=config["include_test"],
        subset_size=config["subset_size"],
        single_sample_index=config["single_sample_index"],
        cutoff=config["cutoff"],
    )

    data_module.setup()

    device = torch.device("cuda" if torch.cuda.is_available() else "cpu")

    encoder = get_encoder(config)
    profile,dirichlet = get_profile(config)
    standardize = Standardize()
    decoder = Decoder(dirichlet=dirichlet)

    alpha = torch.ones(3 * 21 * 21) * 0.5
    alpha = alpha.to(device)

    loss = Loss(
        p_I_scale=config["p_I_scale"],
        p_bg_scale=config["p_bg_scale"],
        p_p_scale=config["p_p_scale"],
        p_I=get_prior_distribution(config["p_I"]),
        p_bg=get_prior_distribution(config["p_bg"]),
        p_p=torch.distributions.dirichlet.Dirichlet(alpha),
        device=device,
    )

    q_bg = BackgroundDistribution(
        config["dmodel"],
        q_bg=getattr(torch.distributions, config["q_bg"]["distribution"]),
    )
    q_I = IntensityDistribution(
        config["dmodel"],
        q_I=getattr(torch.distributions, config["q_I"]["distribution"]),
    )

    images_dir = os.path.join(experiment_dir, "out", "images")
    os.makedirs(images_dir, exist_ok=True)

    integrator_model = Integrator(
        encoder,
        profile,
        q_bg,
        q_I,
        decoder,
        loss,
        standardize,
        encoder_type=config["encoder_type"],
        profile_type=config["profile_type"],
        total_steps=config["total_steps"],
        max_epochs=config["epochs"],
        dmodel=config["dmodel"],
        batch_size=config["batch_size"],
        rank=config["rank"],
        C=config["C"],
        Z=config["Z"],
        H=config["H"],
        W=config["W"],
        lr=config["learning_rate"],
        images_dir=images_dir,
        dirichlet=dirichlet,
    )

    if resume_from_checkpoint:
        print(f"Loading weights from checkpoint: {resume_from_checkpoint}")
        checkpoint = torch.load(resume_from_checkpoint)
        integrator_model.load_state_dict(checkpoint["state_dict"], strict=False)
        print("Weights loaded successfully")

    checkpoint_callback = ModelCheckpoint(
        dirpath=os.path.join(experiment_dir, "checkpoints"),
        filename="integrator-{epoch:02d}",
        save_top_k=-1,
        every_n_epochs=1,
    )

    progress_bar = TQDMProgressBar(refresh_rate=1)

    trainer = Trainer(
        max_epochs=config["epochs"],
        accelerator=config["accelerator"],
        devices=1,
        num_nodes=1,
        precision=config["precision"],
        accumulate_grad_batches=1,
        check_val_every_n_epoch=1,
        callbacks=[checkpoint_callback, progress_bar],
        logger=logger,
        log_every_n_steps=10,
    )

    trainer.fit(integrator_model, data_module)

    return integrator_model, experiment_dir


def evaluate(model, data_module, experiment_dir, config):
    """

    Args:
        model ():
        data_module ():
        experiment_dir ():
        config ():

    Returns:

    """
    trainer = Trainer(
        accelerator=config["accelerator"],
        devices=1,
        num_nodes=1,
        precision=config["precision"],
    )

    print("Running evaluation on the full dataset...")
    predictions = trainer.predict(model, dataloaders=data_module.predict_dataloader())

    def process_predictions(predictions):
        processed = {k: [] for k in predictions[0].keys()}
        for batch in predictions:
            for k, v in batch.items():
                processed[k].append(v)
        return {k: torch.cat(v) for k, v in processed.items()}

    all_preds = process_predictions(predictions)

    output_refl_dir = os.path.join(experiment_dir, "out")
    os.makedirs(output_refl_dir, exist_ok=True)
    output_refl_file = os.path.join(output_refl_dir, "NN.refl")
    output_refl_file2 = os.path.join(output_refl_dir, "DIALS_sum_NN.refl")
    output_refl_file3 = os.path.join(output_refl_dir, "DIALS_sum_NN_subset.refl")

    input_refl_file = os.path.join(config["data_dir"], config["refl_file"])

    outwriter = OutWriter(
        all_preds,
        input_refl_file,
        output_refl_file,
        out_file_name2=output_refl_file2,
        out_file_name3=output_refl_file3,
    )

    sel = outwriter.write_output()

    utils.plot_intensities(
        nn_refl=output_refl_file,
        title="NNWeightedSum: vs. DIALSIntensity",
        dials_refl=input_refl_file,
        sel=sel,
        output_dir=output_refl_dir,
        encoder_type=config.get("encoder_type", "UnknownEncoder"),
        profile_type=config.get("profile_type", "UnknownProfile"),
        batch_size=config.get("batch_size", "UnknownBatchSize"),
        out_png_filename="I_weighted_sum_vs_DIALS.png",
        intensity_column="I_weighted_sum",
        save=True,
        display=False,
    )

    utils.plot_intensities(
        nn_refl=output_refl_file2,
        title="NNMaskedSum vs. DIALSIntensity",
        dials_refl=input_refl_file,
        sel=sel,
        output_dir=output_refl_dir,
        encoder_type=config.get("encoder_type", "UnknownEncoder"),
        profile_type=config.get("profile_type", "UnknownProfile"),
        batch_size=config.get("batch_size", "UnknownBatchSize"),
        out_png_filename="I_masked_sum_vs_DIALS.png",
        intensity_column="I_masked_sum",
        save=True,
        display=False,
    )

    utils.plot_intensities(
        nn_refl=output_refl_file2,
        title="NNProfileIntensity vs. DIALSIntensity",
        dials_refl=input_refl_file,
        sel=sel,
        output_dir=output_refl_dir,
        encoder_type=config.get("encoder_type", "UnknownEncoder"),
        profile_type=config.get("profile_type", "UnknownProfile"),
        batch_size=config.get("batch_size", "UnknownBatchSize"),
        out_png_filename="I_weighted_sum_vs_DIALS.png",
        intensity_column="I_weighted_sum",
        save=True,
        display=False,
    )

    utils.plot_intensities(
        nn_refl=output_refl_file2,
        title="NN Q_I_mean vs. DIALSIntensity",
        dials_refl=input_refl_file,
        sel=sel,
        output_dir=output_refl_dir,
        encoder_type=config.get("encoder_type", "UnknownEncoder"),
        profile_type=config.get("profile_type", "UnknownProfile"),
        batch_size=config.get("batch_size", "UnknownBatchSize"),
        out_png_filename="q_I_mean_vs_DIALS.png",
        intensity_column="q_I_mean",
        save=True,
        display=False,
    )

    return sel<|MERGE_RESOLUTION|>--- conflicted
+++ resolved
@@ -34,36 +34,43 @@
     """
     profile_type = config.get("profile_type")
 
-<<<<<<< HEAD
     if config.get("dirichlet", False):
         dirichlet = False
     else:
         dirichlet = config.get("dirichlet", False)
 
-=======
->>>>>>> 02e7dd7f
     if profile_type == "MVNProfile":
         dirichlet = False
-        return MVNProfile(dmodel=config.get("dmodel", 64), rank=config.get("rank", 3)),dirichlet
+        return (
+            MVNProfile(dmodel=config.get("dmodel", 64), rank=config.get("rank", 3)),
+            dirichlet,
+        )
 
     elif profile_type == "DirichletProfile":
-        dirichlet=True
-        return DirichletProfile(
-            dmodel=config.get("dmodel", 64),
-            num_components=config.get("num_components", 3 * 21 * 21),
-        ),dirichlet
+        dirichlet = True
+        return (
+            DirichletProfile(
+                dmodel=config.get("dmodel", 64),
+                num_components=config.get("num_components", 3 * 21 * 21),
+            ),
+            dirichlet,
+        )
 
     elif profile_type == "SoftmaxProfile":
-        dirichlet=False
-        return SoftmaxProfile(
-            input_dim=config.get("input_dim", 64),
-            rank=config.get("rank", 3),
-            channels=config.get("channels", 3),
-            height=config.get("height", 21),
-            width=config.get("width", 21),
-        ),dirichlet
+        dirichlet = False
+        return (
+            SoftmaxProfile(
+                input_dim=config.get("input_dim", 64),
+                rank=config.get("rank", 3),
+                channels=config.get("channels", 3),
+                height=config.get("height", 21),
+                width=config.get("width", 21),
+            ),
+            dirichlet,
+        )
     else:
         raise ValueError(f"Unknown profile type: {profile_type}")
+
 
 def get_prior_distribution(config):
     """Create a torch distribution for priors based on the config."""
@@ -77,6 +84,7 @@
     params = {k: v for k, v in config.items() if k != "distribution"}
 
     return getattr(torch.distributions, dist_name)(**params)
+
 
 def get_experiment_counter(model_type, profile_type, base_dir="logs/outputs"):
     """Get the next experiment number for the given date, model type, and profile type."""
@@ -201,7 +209,7 @@
     device = torch.device("cuda" if torch.cuda.is_available() else "cpu")
 
     encoder = get_encoder(config)
-    profile,dirichlet = get_profile(config)
+    profile, dirichlet = get_profile(config)
     standardize = Standardize()
     decoder = Decoder(dirichlet=dirichlet)
 
